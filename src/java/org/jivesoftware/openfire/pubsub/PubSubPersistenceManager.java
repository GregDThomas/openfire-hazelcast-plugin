--- conflicted
+++ resolved
@@ -997,10 +997,7 @@
     {
     	log.debug("Flushing items to database");
 
-<<<<<<< HEAD
-=======
 		boolean abortTransaction = false;
->>>>>>> 9c8a8f15
     	LinkedList addList = null;
     	LinkedList delList = null;
     	
@@ -1070,26 +1067,15 @@
                     delItem = delItem.next;
                 }
             }
-<<<<<<< HEAD
-            con.commit();
-=======
->>>>>>> 9c8a8f15
         }
 		catch (SQLException sqle)
 		{
             log.error(sqle.getMessage(), sqle);
-<<<<<<< HEAD
-        }
-		finally
-		{
-            DbConnectionManager.closeConnection(pstmt, con);
-=======
 			abortTransaction = true;
         }
 		finally
 		{
 			DbConnectionManager.closeTransactionConnection(pstmt, con, abortTransaction);
->>>>>>> 9c8a8f15
         }
     }
 
@@ -1503,29 +1489,17 @@
     	String persistentNodeQuery = "SELECT serviceID, nodeID, maxItems FROM ofPubsubNode WHERE "
     			+ "leaf=1 AND persistItems=1 AND maxItems > 0";
 	
-<<<<<<< HEAD
-        Connection con = null;
-        PreparedStatement pstmt = null;
-=======
 		boolean abortTransaction = false;
         Connection con = null;
         PreparedStatement pstmt = null;
 		PreparedStatement nodeConfig = null;
->>>>>>> 9c8a8f15
         ResultSet rs = null;
 
         try
         {
             con = DbConnectionManager.getTransactionConnection();
-<<<<<<< HEAD
-            
-            PreparedStatement nodeConfig = con.prepareStatement(persistentNodeQuery);
-            rs = nodeConfig.executeQuery();
-            
-=======
 			nodeConfig = con.prepareStatement(persistentNodeQuery);
             rs = nodeConfig.executeQuery();
->>>>>>> 9c8a8f15
 			PreparedStatement purgeNode = con
 					.prepareStatement(getPurgeStatement(DbConnectionManager.getDatabaseType()));
 
@@ -1537,22 +1511,6 @@
         	
 				setPurgeParams(DbConnectionManager.getDatabaseType(), purgeNode, svcId, nodeId, maxItems);
         	
-<<<<<<< HEAD
-            	int rowsAffected = purgeNode.executeUpdate();
-
-				if (log.isDebugEnabled())
-					log.debug(rowsAffected + " deleted rows from service: " + svcId + " nodeId: " + nodeId);
-            }
-		}
-		catch (Exception sqle)
-		{
-		    sqle.printStackTrace();
-		    log.error(sqle.getMessage(), sqle);
-		}
-		finally
-		{
-		    DbConnectionManager.closeConnection(rs, pstmt, con);
-=======
 				purgeNode.addBatch();
             }
 			purgeNode.executeBatch();
@@ -1567,7 +1525,6 @@
 			DbConnectionManager.closeResultSet(rs);
 			DbConnectionManager.closeStatement(rs, nodeConfig);
 			DbConnectionManager.closeTransactionConnection(pstmt, con, abortTransaction);
->>>>>>> 9c8a8f15
 		}
     }
 
